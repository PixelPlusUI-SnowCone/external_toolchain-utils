<<<<<<< HEAD
#!/usr/bin/env python
=======
#!/usr/bin/env python3
>>>>>>> 22e3075e
# -*- coding: utf-8 -*-
# Copyright 2019 The Chromium OS Authors. All rights reserved.
# Use of this source code is governed by a BSD-style license that can be
# found in the LICENSE file.

"""Build script that builds a binary from a bundle."""

from __future__ import print_function

import argparse
import os.path
import re
import subprocess
import sys


def parse_args():
  parser = argparse.ArgumentParser()
  parser.add_argument(
      '--config',
      required=True,
      choices=['cros.hardened', 'cros.nonhardened', 'cros.host', 'android'])
  parser.add_argument('--use_ccache', required=True, choices=['true', 'false'])
  parser.add_argument(
      '--use_llvm_next', required=True, choices=['true', 'false'])
  parser.add_argument('--output_file', required=True, type=str)
  return parser.parse_args()


def calc_go_args(args, version):
  ldFlags = [
      '-X',
      'main.ConfigName=' + args.config,
      '-X',
      'main.UseCCache=' + args.use_ccache,
      '-X',
      'main.UseLlvmNext=' + args.use_llvm_next,
      '-X',
      'main.Version=' + version,
  ]

  # If the wrapper is intended for Chrome OS, we need to use libc's exec.
  extra_args = []
  if 'cros' in args.config:
    extra_args = ['-tags', 'libc_exec']

  return [
      'go', 'build', '-o',
      os.path.abspath(args.output_file), '-ldflags', ' '.join(ldFlags)
  ] + extra_args


def read_version(build_dir):
  version_path = os.path.join(build_dir, 'VERSION')
  if os.path.exists(version_path):
    with open(version_path, 'r') as r:
      return r.read()

  last_commit_msg = subprocess.check_output(
      ['git', '-C', build_dir, 'log', '-1', '--pretty=%B'], encoding='utf-8')
  # Use last found change id to support reverts as well.
  change_ids = re.findall(r'Change-Id: (\w+)', last_commit_msg)
  if not change_ids:
    sys.exit("Couldn't find Change-Id in last commit message.")
  return change_ids[-1]


def main():
  args = parse_args()
  build_dir = os.path.dirname(__file__)
  version = read_version(build_dir)
  # Note: Go does not support using absolute package names.
  # So we run go inside the directory of the the build file.
  sys.exit(subprocess.call(calc_go_args(args, version), cwd=build_dir))


if __name__ == '__main__':
  main()<|MERGE_RESOLUTION|>--- conflicted
+++ resolved
@@ -1,8 +1,4 @@
-<<<<<<< HEAD
-#!/usr/bin/env python
-=======
 #!/usr/bin/env python3
->>>>>>> 22e3075e
 # -*- coding: utf-8 -*-
 # Copyright 2019 The Chromium OS Authors. All rights reserved.
 # Use of this source code is governed by a BSD-style license that can be
